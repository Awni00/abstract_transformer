\section{Disentangling Attention over Sensory and Relational Information}

\subsection{Standard Attention: Attention over Sensory Information}

The attention mechanism of standard Transformers can be understood as a form of neural message-passing that performs selective information retrieval. An object emits a query that is compared against the keys of each object in its context via an inner product. A ``match'' occurs when the inner product is large, causing the features of the attended object to be retrieved and added to the residual stream of the receiver. Formally, standard attention takes the form
\begin{equation}\label{eq:self_attn}
  \begin{split}
    \Attn(x, \ys) &= \sum_{i=1}^{n} \alpha_i(x, \y) \phi_v(y_i) \\
    \alpha(x, \y) &= \Softmax\bigparen{\bra{\iprod{\phi_q(x)}{\phi_k(y_i)}}_{i=1}^{n}},
  \end{split}
\end{equation}
where $\phi_q,\phi_k$ are learnable query/key maps controlling the selection criterion and $\phi_v$ is a learnable value mapping controlling what information is sent. The attention scores $\alpha(x, \y) \in \Delta^n$ are used to retrieve a convex combination of the values.

The information being retrieved here is ``sensory'' information---that is, the features and attributes of individual objects. There is no explicit retrieval of information about the \textit{relationship} between the features of the sender and the receiver. The attention scores $\alpha_i(x, \y)$ can perhaps be thought of as (normalized) relations between objects, but these are merely computed as an intermediate step in an information-retrieval operation, and are ultimately entangled with the object-level features of the sender\footnote{In principle, it is also possible that the MLP compute a relation between the sender and receiver in the local processing step by separating out their representations and computing a comparison. However, this is difficult to do since the representations of the objects will be additively mixed, and there is no inductive bias pressuring the computed function to be a relation.}. This makes learning relational representations in standard Transformers inefficient.

\subsection{Relational Attention: Attention over Relational Information}

<<<<<<< HEAD
We propose an attention mechanism with a relational inductive bias. Under the message-passing view (\Cref{eq:intro_message_passing}), this attention mechanism represents an operation where the message from one object to another encodes the relation between the sender and the receiver. We call this \textit{relational attention}.

At a high-level, this operation begins in the same way as the standard attention mechanism, with each object emitting a query and a key, which are compared via an inner product. When the inner product is high, an object is selected. But, now, rather than retrieving the features of the selected object, what is retrieved is the \textit{relation} between the two objects. In addition, we must send an identifier that signals to the receiver ``who the sender is''. Mathematically, this operation is defined as follows.
=======
We propose a type of ``attention head'' with a relational inductive bias. Under the message-passing view of \Cref{eq:intro_message_passing}, the message sent from one object to another encodes the relation between the sender and the receiver. We call this operation \textit{relational attention}.

At a high-level, this operation begins in the same way as the standard attention mechanism, with each object emitting a query and a key, which are compared via an inner product. When the inner product is high, an object is selected. But, now rather than retrieving the features of the selected object, what is retrieved is the \textit{relation} between the two objects. In addition, we must send an identifier that signifies to the receiver ``who the relation is with.'' Mathematically, this operation is defined as follows.
>>>>>>> fa843693
\begin{equation}\label{eq:rel_attn}
  \begin{split}
    \RelAttn(x, \ys) &= \sum_{i=1}^{n} \alpha_i(x, \y) \bigparen{r(x, y_i) W_r + s_i W_s}, \\
    \alpha(x, \y) &= \Softmax\bigparen{\bra{\iprod{\phiqattn(x)}{\phikattn(y_i)}}_{i=1}^{n}}, \\
    r(x, y) &= \bigparen{\iprod{\phi_{q,1}^{\rel}(x)}{\phi_{k,1}^{\rel}(y)}, \ldots, \iprod{\phi_{q, d_r}^{\rel}(x)}{\phi_{k, d_r}^{\rel}(y)}} \in \reals^{d_r}, \\
    (s_1, \ldots, s_n) &= \SymbolRetriever(\y;\,\Slib)
  \end{split}
\end{equation}

<<<<<<< HEAD
\aanote{row-vector times matrix multiplication looks a bit weird to me, but Transformers use row vectors with $\x \in \reals^{n \times d}$ so that $\alpha = \Softmax((\x W_q) (\x W_k)^\top)$... what to do? we need to be consistent throughout the paper I guess? what do you think John? do we need some kind of footnote to say that ``all vectors are row vectors, following the notation of \citet{vaswani2017attention}?'' or should we just switch to column vector notation, and have ``time'' be the last dimension?}

Thus, relational attention between the object $x$ and the context $\y = \ys$ retrieves a convex combination of $x$'s relations with each object in the context, $r(x, y_i)$, each tagged with a symbol $s_i$ that identifies the sender. We will expand on the role and implementation of the symbols in the next subsection. Here, $\phiqattn, \phikattn$ are learned feature maps that control the selection criterion for which object(s) in the context to attend to. Another set of query/key feature maps, $\phiqrell{i}, \phikrell{i}, i \in [d_r]$, are learned to represent the relation between the sender and the receiver. Each inner product $\iprod{\phiqrel(x)}{\phikrel(y)}$ can be thought of as a comparison of the two objects' features under a particular filter---i.e., a `relation'. The $d_r$ pairs of feature maps produce a $d_r$-dimensional relation vector.

In some tasks, a good inductive bias on the relations is \textit{symmetry}: the relation between $x$ and $y$ is the same as the relation between $y$ and $x$. This can be achieved by using the same feature filter for the query and key maps (i.e., $\phiqrel = \phikrel$). This imbues the relations with added structure, making them positive semi-definite kernels which define a pseudometric on the object space and a corresponding geometry. We explore this and expand on this discussion in our experiments.
=======
Thus, relational attention between the object $x$ and the context $\y = \ys$ retrieves a convex combination of $x$'s relations $r(x, y_i)$ with each object $y_i$ in the context, with each relation tagged with a symbol $s_i$ that identifies the sender. We will expand on the role and implementation of the symbols in the next subsection. Here, $\phiqattn, \phikattn$ are learned feature maps controlling the selection criterion of which object(s) in the context to attend to. Another set of query/key feature maps, $\phi_{q,i}^{\rel}, \phi_{k,i}^{\rel}, i \in [d_r]$, are learned to represent the relation between the sender and the relation. Each inner product $\iprod{\phiqrel(x)}{\phikrel(y)}$ can be thought of as a comparison of the two objects' features under a particular filter---a `relation'. The $d_r$ (pairs) of feature maps produce a $d_r$-dimensional relation vector.

In some tasks, a good inductive bias on the relations is \textit{symmetry}: the relation between $x$ and $y$ is the same as the relation between $y$ and $x$. This can be achieved by using the same feature filter for the query and key map (i.e., $\phiqrel = \phikrel$). This imbues the relations with added structure, making them positive semi-definite kernels which define a pseudometric on the object space and a corresponding geometry. We explore symmetry and expand on this discussion in our experiments.
>>>>>>> fa843693

\subsection{Symbol Assignment Mechanisms}

For the purposes of processing relations, the receiver needs to know: 1) the relation between itself and the objects in its context, and 2) the identity of the object corresponding to each relation. the role of the symbols $(s_1, \ldots, s_n)$ is to encode the identity of each object so that the message from the sender $y_i$ to the receiver $x$ attaches the identity of the sender $s_i$ to the relation $r(x, y_i)$.
% The ``identity'' of the sender can encode their position in the sequence, their relative position with respect to the receiver, or their syntactic role.
% \aanote*{this sentence (and paragraph?) are a bit complicated and unclear. maybe revise. e.g., ``the retrieved relation is tagged with a symbol identifying the sender.''... another possibility: ``the role of the symbols $(s_1, \ldots, s_n)$ is to encode the identity of each object so that the message from the sender $y_i$ to the receiver $x$ attaches the identity of the sender $s_i$ to the relation $r(x, y_i)$. The ``identity'' of the sender can encode their position in the sequence, their relative position with respect to the receiver, or their syntactic role.''}{
% The role of the symbols in relational attention is to tag the relations with the identities of the objects with which the relations are with}. 
% Without this, the result of relational attention will be an aggregated representation of the relations between the receiver and the selected object(s), without encoding who the relations are with.

A symbol identifies or ``points to'' an object, but, importantly, does not fully encode the features of the object. The second point is what makes relational attention (\Cref{eq:rel_attn}) ``disentangled'' from sensory or object-level features. The sensory features of individual objects are high-dimensional and have a lot of variability. By contrast, relational information is low-dimensional and more abstract. If sensory features are mixed with relational information, they would overwhelm the relational information, preventing abstraction and generalization. Instead, symbols act as abstract references to objects, perhaps thought of as a connectionist analogue of pointers in traditional symbolic architectures.

Here, the ``identity'' of an object may mean different things in different situations. For us, identity may be encoded by 1) position, 2) relative position, or 3) an equivalence class over features. We consider three different corresponding symbol assignment mechanisms.

\textbf{Positional Symbols.} In some applications, it is sufficient to identify objects through their position in the input sequence. We maintain a library of symbols $\Slib = (s_1, \ldots, s_{\mathtt{max\_len}}) \in \reals^{\mathtt{max\_len} \times d_{\mathrm{model}}}$ and assign $s_i$ to the $i$-th object in the sequence. These are essentially learned positional embeddings.

\textbf{Position-Relative Symbols.} Sometimes, the more relevant identifier is \textit{relative} position with respect to the receiver, rather than absolute position. This can be implemented with position-relative embeddings. We learn a symbol library $\Slib = (s_{-\Delta}, \ldots, s_{-1}, s_0, s_1, \ldots, s_{\Delta}) \in \reals^{(2 \Delta + 1) \times d_{\mathrm{model}}}$, and relational attention becomes $x_i' \gets \sum_{j} \alpha_{ij}  (r(x_i, x_j) \, W_r + s_{j-i} \,  W_s)$, with ``$m_{j \to i} = (r(x_i, x_j), s_{j-i})$.

\textbf{Symbolic Attention.} In certain domains, some information about the objects' features is necessary for identifying them for the purposes of relational processing. Yet, to maintain a relational inductive bias, we would like to avoid sending a full encoding of object-level features. In symbolic attention, we learn a \textit{finite} set of symbol vectors, $\Slib = (s_1, \ldots, s_{n_s}) \in \reals^{n_s \times d_{\mathrm{model}}}$, and a matching set of feature templates $\Flib = (f_1, \ldots, f_{n_s})$. We retrieve a symbol for each object by an attention operation that matches the input vectors $x_i$ against the feature templates $f_j$ and retrieves symbols $s_j$.
\begin{equation}
  \SymbolicAttn(\x) = \Softmax\bigparen{(\x \, W_q)\, \Flib^\top} \Slib.
\end{equation}
Here, $\Slib, \Flib, W_q$ are learned parameters. This can be thought of as implementing a learned differentiable ``equivalence class map'' over feature embeddings. Crucially, the number of symbols (i.e., ``feature equivalence classes'') is finite, which enables relational attention to still produce a relation-centric representation while tagging the relations with the necessary identifier.

We find that different symbol assignment mechanisms are more effective in different domains.

\aanote{do we need to cite ourselves here?}

\aanote{Symbols as ``codes'' that identify objects without encoding their features.}

\subsection{Approximation theory: What Class of Functions can Relational Attention Compute?}

The following theorem says that relational attention can approximate any function on $\calX \times \calY^n$ which 1) selects an element in $\ys$, then 2) computes a relation with it. Both the selection criterion and the relation function are arbitrary, and the selection criterion is query-dependent.
\begin{theorem}[Informal]
  Let $\mathrm{Select}: \calX \times \calY^n \to \calY$ be an arbitrary preference selection function, which selects an element among $\ys$ based on a query-dependent preorder relation $\{\preceq_x\}_{x \in \calX}$. Let $\mathrm{Rel}: \calX \times \calY \to \reals^{d_r}$ be an arbitrary continuous relation function on $\calX \times \calY$. There exists a relational attention module that approximates the function $\mathrm{Rel}(x, \mathrm{Select}(x, \y))$ to arbitrary precision.
\end{theorem}<|MERGE_RESOLUTION|>--- conflicted
+++ resolved
@@ -15,15 +15,9 @@
 
 \subsection{Relational Attention: Attention over Relational Information}
 
-<<<<<<< HEAD
-We propose an attention mechanism with a relational inductive bias. Under the message-passing view (\Cref{eq:intro_message_passing}), this attention mechanism represents an operation where the message from one object to another encodes the relation between the sender and the receiver. We call this \textit{relational attention}.
+We propose an attention mechanism with a relational inductive bias. Under the message-passing view of \Cref{eq:intro_message_passing}, this attention mechanism represents an operation where the message from one object to another encodes the relation between the sender and the receiver. We call this \textit{relational attention}.
 
 At a high-level, this operation begins in the same way as the standard attention mechanism, with each object emitting a query and a key, which are compared via an inner product. When the inner product is high, an object is selected. But, now, rather than retrieving the features of the selected object, what is retrieved is the \textit{relation} between the two objects. In addition, we must send an identifier that signals to the receiver ``who the sender is''. Mathematically, this operation is defined as follows.
-=======
-We propose a type of ``attention head'' with a relational inductive bias. Under the message-passing view of \Cref{eq:intro_message_passing}, the message sent from one object to another encodes the relation between the sender and the receiver. We call this operation \textit{relational attention}.
-
-At a high-level, this operation begins in the same way as the standard attention mechanism, with each object emitting a query and a key, which are compared via an inner product. When the inner product is high, an object is selected. But, now rather than retrieving the features of the selected object, what is retrieved is the \textit{relation} between the two objects. In addition, we must send an identifier that signifies to the receiver ``who the relation is with.'' Mathematically, this operation is defined as follows.
->>>>>>> fa843693
 \begin{equation}\label{eq:rel_attn}
   \begin{split}
     \RelAttn(x, \ys) &= \sum_{i=1}^{n} \alpha_i(x, \y) \bigparen{r(x, y_i) W_r + s_i W_s}, \\
@@ -33,17 +27,11 @@
   \end{split}
 \end{equation}
 
-<<<<<<< HEAD
 \aanote{row-vector times matrix multiplication looks a bit weird to me, but Transformers use row vectors with $\x \in \reals^{n \times d}$ so that $\alpha = \Softmax((\x W_q) (\x W_k)^\top)$... what to do? we need to be consistent throughout the paper I guess? what do you think John? do we need some kind of footnote to say that ``all vectors are row vectors, following the notation of \citet{vaswani2017attention}?'' or should we just switch to column vector notation, and have ``time'' be the last dimension?}
 
 Thus, relational attention between the object $x$ and the context $\y = \ys$ retrieves a convex combination of $x$'s relations with each object in the context, $r(x, y_i)$, each tagged with a symbol $s_i$ that identifies the sender. We will expand on the role and implementation of the symbols in the next subsection. Here, $\phiqattn, \phikattn$ are learned feature maps that control the selection criterion for which object(s) in the context to attend to. Another set of query/key feature maps, $\phiqrell{i}, \phikrell{i}, i \in [d_r]$, are learned to represent the relation between the sender and the receiver. Each inner product $\iprod{\phiqrel(x)}{\phikrel(y)}$ can be thought of as a comparison of the two objects' features under a particular filter---i.e., a `relation'. The $d_r$ pairs of feature maps produce a $d_r$-dimensional relation vector.
 
 In some tasks, a good inductive bias on the relations is \textit{symmetry}: the relation between $x$ and $y$ is the same as the relation between $y$ and $x$. This can be achieved by using the same feature filter for the query and key maps (i.e., $\phiqrel = \phikrel$). This imbues the relations with added structure, making them positive semi-definite kernels which define a pseudometric on the object space and a corresponding geometry. We explore this and expand on this discussion in our experiments.
-=======
-Thus, relational attention between the object $x$ and the context $\y = \ys$ retrieves a convex combination of $x$'s relations $r(x, y_i)$ with each object $y_i$ in the context, with each relation tagged with a symbol $s_i$ that identifies the sender. We will expand on the role and implementation of the symbols in the next subsection. Here, $\phiqattn, \phikattn$ are learned feature maps controlling the selection criterion of which object(s) in the context to attend to. Another set of query/key feature maps, $\phi_{q,i}^{\rel}, \phi_{k,i}^{\rel}, i \in [d_r]$, are learned to represent the relation between the sender and the relation. Each inner product $\iprod{\phiqrel(x)}{\phikrel(y)}$ can be thought of as a comparison of the two objects' features under a particular filter---a `relation'. The $d_r$ (pairs) of feature maps produce a $d_r$-dimensional relation vector.
-
-In some tasks, a good inductive bias on the relations is \textit{symmetry}: the relation between $x$ and $y$ is the same as the relation between $y$ and $x$. This can be achieved by using the same feature filter for the query and key map (i.e., $\phiqrel = \phikrel$). This imbues the relations with added structure, making them positive semi-definite kernels which define a pseudometric on the object space and a corresponding geometry. We explore symmetry and expand on this discussion in our experiments.
->>>>>>> fa843693
 
 \subsection{Symbol Assignment Mechanisms}
 
