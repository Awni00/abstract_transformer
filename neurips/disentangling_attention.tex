--- conflicted
+++ resolved
@@ -35,7 +35,6 @@
 
 \subsection{Symbol Assignment Mechanisms}
 
-<<<<<<< HEAD
 %For the purposes of processing relations, all the receiver needs to know is: 1) the relation between itself and the objects in its context, and 2) the identity of the object corresponding to each relation. 
 %\aanote*{this sentence (and paragraph?) are a bit complicated and unclear. maybe revise. e.g., ``the retrieved relation is tagged with a symbol identifying the sender.''... another possibility: ``the role of the symbols $(s_1, \ldots, s_n)$ is to encode the identity of each object so that the message from the sender $y_i$ to the receiver $x$ attaches the identity of the sender $s_i$ to the relation $r(x, y_i)$. The ``identity'' of the sender can encode their position in the sequence, their relative position with respect to the receiver, or their syntactic role.''}{
 The symbols in relational attention are used to tag each relation with the identity of the object the 
@@ -45,7 +44,6 @@
 
 Here, the ``identity'' of an object may mean different things in different situations. For us, identity may be encoded by 1) position, 2) relative position, or 3) an equivalence class over features. 
 Correspondingly, we consider three different symbol assignment mechanisms.
-=======
 For the purposes of processing relations, the receiver needs to know: 1) the relation between itself and the objects in its context, and 2) the identity of the object corresponding to each relation. the role of the symbols $(s_1, \ldots, s_n)$ is to encode the identity of each object so that the message from the sender $y_i$ to the receiver $x$ attaches the identity of the sender $s_i$ to the relation $r(x, y_i)$.
 % The ``identity'' of the sender can encode their position in the sequence, their relative position with respect to the receiver, or their syntactic role.
 % \aanote*{this sentence (and paragraph?) are a bit complicated and unclear. maybe revise. e.g., ``the retrieved relation is tagged with a symbol identifying the sender.''... another possibility: ``the role of the symbols $(s_1, \ldots, s_n)$ is to encode the identity of each object so that the message from the sender $y_i$ to the receiver $x$ attaches the identity of the sender $s_i$ to the relation $r(x, y_i)$. The ``identity'' of the sender can encode their position in the sequence, their relative position with respect to the receiver, or their syntactic role.''}{
@@ -55,26 +53,16 @@
 A symbol identifies or ``points to'' an object, but, importantly, does not fully encode the features of the object. The second point is what makes relational attention (\Cref{eq:rel_attn}) ``disentangled'' from sensory or object-level features. The sensory features of individual objects are high-dimensional and have a lot of variability. By contrast, relational information is low-dimensional and more abstract. If sensory features are mixed with relational information, they would overwhelm the relational information, preventing abstraction and generalization. Instead, symbols act as abstract references to objects, perhaps thought of as a connectionist analogue of pointers in traditional symbolic architectures.
 
 Here, the ``identity'' of an object may mean different things in different situations. For us, identity may be encoded by 1) position, 2) relative position, or 3) an equivalence class over features. We consider three different corresponding symbol assignment mechanisms.
->>>>>>> 5549861f
 
 \textbf{Positional Symbols.} In some applications, it is sufficient to identify objects through their position in the input sequence. We maintain a library of symbols $\Slib = (s_1, \ldots, s_{\mathtt{max\_len}}) \in \reals^{\mathtt{max\_len} \times d_{\mathrm{model}}}$ and assign $s_i$ to the $i$-th object in the sequence. These are essentially learned positional embeddings.
 
 \textbf{Position-Relative Symbols.} Sometimes, the more relevant identifier is \textit{relative} position with respect to the receiver, rather than absolute position. This can be implemented with position-relative embeddings. We learn a symbol library $\Slib = (s_{-\Delta}, \ldots, s_{-1}, s_0, s_1, \ldots, s_{\Delta}) \in \reals^{(2 \Delta + 1) \times d_{\mathrm{model}}}$, and relational attention becomes $x_i' \gets \sum_{j} \alpha_{ij}  (r(x_i, x_j) \, W_r + s_{j-i} \,  W_s)$, with ``$m_{j \to i} = (r(x_i, x_j), s_{j-i})$.
 
-<<<<<<< HEAD
-\textbf{Symbolic Attention.} In certain domains, some information about the objects' features is necessary for identifying it for the purposes of relational processing. Yet, recall that we would like to avoid sending a full encoding of object-level features in order to maintain a relational inductive bias and the ability for \aanote*{or ``generalization''}{abstraction} across relations. In symbolic attention, we learn a small set of symbol vectors, $\Slib = (s_1, \ldots, s_{n_s}) \in \reals^{n_s \times d_{\mathrm{model}}}$, and a matching set of feature templates $\Flib = (f_1, \ldots, f_{n_s})$. We retrieve a symbol for each object by an attention operation that matches the input vectors 
-$x_i$ against the feature templates $f_j$, and retrieves symbols $s_j$.
-\begin{equation}
-  \SymbolicAttn(\x) = \Softmax\bigparen{(\x \, W_q)\, \Flib^\top} \Slib.
-\end{equation}
-Here, $\Slib, \Flib, W_q$ are learned parameters. This can be thought of as implementing a learned differentiable ``equivalence class map'' over feature embeddings. Crucially, the number of symbols (i.e., ``feature equivalence classes'') is limited, which enables relational attention to still produce a relation-centric representation while tagging the relations with the necessary identifier. Our implementation allows for a multi-head variant of this operation.
-=======
 \textbf{Symbolic Attention.} In certain domains, some information about the objects' features is necessary for identifying them for the purposes of relational processing. Yet, to maintain a relational inductive bias, we would like to avoid sending a full encoding of object-level features. In symbolic attention, we learn a \textit{finite} set of symbol vectors, $\Slib = (s_1, \ldots, s_{n_s}) \in \reals^{n_s \times d_{\mathrm{model}}}$, and a matching set of feature templates $\Flib = (f_1, \ldots, f_{n_s})$. We retrieve a symbol for each object by an attention operation that matches the input vectors $x_i$ against the feature templates $f_j$ and retrieves symbols $s_j$.
 \begin{equation}
   \SymbolicAttn(\x) = \Softmax\bigparen{(\x \, W_q)\, \Flib^\top} \Slib.
 \end{equation}
 Here, $\Slib, \Flib, W_q$ are learned parameters. This can be thought of as implementing a learned differentiable ``equivalence class map'' over feature embeddings. Crucially, the number of symbols (i.e., ``feature equivalence classes'') is finite, which enables relational attention to still produce a relation-centric representation while tagging the relations with the necessary identifier.
->>>>>>> 5549861f
 
 We find that different symbol assignment mechanisms are more effective in different domains.
 
